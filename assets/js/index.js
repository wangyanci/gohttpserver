--- conflicted
+++ resolved
@@ -276,14 +276,7 @@
         return
       }
       $.ajax({
-<<<<<<< HEAD
-        url: pathJoin(["/", location.pathname, name]),
-        data: {
-          op: "mkdir",
-        },
-=======
         url: pathJoin(["/", location.pathname, "/", name]),
->>>>>>> c8d67edf
         method: "POST",
         success: function (res) {
           console.log(res)
@@ -375,17 +368,10 @@
 function loadFileOrDir(reqPath) {
   let requestUri = reqPath + location.search
   var retObj = loadFileList(requestUri)
-<<<<<<< HEAD
-  if(retObj !== null) {
-     retObj.done(function (value) {
-       window.history.pushState({}, "", requestUri);
-     });
-=======
   if (retObj !== null) {
     retObj.done(function () {
       window.history.pushState({}, "", requestUri);
     });
->>>>>>> c8d67edf
   }
 
 }
@@ -409,16 +395,7 @@
         vm.updateBreadcrumb(pathname);
       },
       error: function (jqXHR, textStatus, errorThrown) {
-<<<<<<< HEAD
         showErrorMessage(jqXHR)
-=======
-        let errMsg = jqXHR.getResponseHeader("x-auth-authentication-message")
-        if (errMsg == null) {
-          errMsg = jqXHR.statusText
-        }
-        alert(String(jqXHR.status).concat(":", errMsg));
-        console.error(errMsg)
->>>>>>> c8d67edf
       },
     });
 
